use core::{
    cmp::{self, Ordering},
    fmt,
    mem::MaybeUninit,
    ops::{Bound, Index, RangeBounds},
    slice,
};
use ruint::aliases::U256;
use smallvec::SmallVec;

#[cfg(not(feature = "nightly"))]
#[allow(unused_imports)]
use core::convert::{identity as likely, identity as unlikely};
#[cfg(feature = "nightly")]
#[allow(unused_imports)]
use core::intrinsics::{likely, unlikely};

#[cfg(not(feature = "std"))]
use alloc::vec::Vec;

type Repr = U256;

<<<<<<< HEAD
/// This array contains bitmasks used in [`Nibbles::slice`].
const SLICE_MASKS: [[U256; 65]; 65] = {
    let mut masks = [[U256::ZERO; 65]; 65];
    let mut i = 0;
    while i <= 64 {
        let i_mask = U256::MAX.wrapping_shl(256 - i * 4);
        let mut j = 0;
        while j <= 64 {
            let j_mask = U256::MAX.wrapping_shl(256 - j * 4);
            masks[i][j] = i_mask.bitxor(j_mask);
            j += 1;
        }
        i += 1;
    }
    masks
};

/// This array contains bitmasks used in [`Nibbles::increment`].
const INCREMENT_SLICE_MASKS: [U256; 65] = {
    let mut masks = [U256::ZERO; 65];
    let mut i = 0;
    while i <= 64 {
        masks[i] = U256::MAX.wrapping_shl(256 - i * 4);
=======
/// This array contains 65 bitmasks used in [`Nibbles::slice`].
///
/// Each mask is a [`U256`] where:
/// - Index 0 is just 0 (no bits set)
/// - Index 1 has the lowest 4 bits set (one nibble)
/// - Index 2 has the lowest 8 bits set (two nibbles)
/// - ...and so on
/// - Index 64 has all bits set ([`U256::MAX`])
const SLICE_MASKS: [U256; 65] = {
    let mut masks = [U256::ZERO; 65];
    let mut i = 0;
    while i <= 64 {
        masks[i] = if i == 0 { U256::ZERO } else { U256::MAX.wrapping_shl(256 - i * 4) };
>>>>>>> 0aba3868
        i += 1;
    }
    masks
};

<<<<<<< HEAD
/// This array contains increment masks used in [`Nibbles::increment`].
=======
/// This array contains 65 increment masks used in [`Nibbles::increment`].
>>>>>>> 0aba3868
///
/// Each mask is a [`U256`] equal to `1 << ((64 - i) * 4)`.
const INCREMENT_MASKS: [U256; 65] = {
    let mut masks = [U256::ZERO; 65];
    let mut i = 0;
    while i <= 64 {
        masks[i] = U256::ONE.wrapping_shl((64 - i) * 4);
        i += 1;
    }
    masks
};

/// Structure representing a sequence of nibbles.
///
/// A nibble is a 4-bit value, and this structure is used to store the nibble sequence representing
/// the keys in a Merkle Patricia Trie (MPT).
/// Using nibbles simplifies trie operations and enables consistent key representation in the MPT.
///
/// # Internal representation
///
/// The internal representation is currently a [`SmallVec`] that stores one nibble per byte. Nibbles
/// are stored inline (on the stack) up to a length of 64 nibbles, or 32 unpacked bytes. This means
/// that each byte has its upper 4 bits set to zero and the lower 4 bits representing the nibble
/// value.
///
/// This is enforced in the public API, but it is possible to create invalid [`Nibbles`] instances
/// using methods suffixed with `_unchecked`. These methods are not marked as `unsafe` as they
/// are not memory-unsafe, but creating invalid values will cause unexpected behavior in other
/// methods, and users should exercise caution when using them.
///
/// # Examples
///
/// ```
/// use nybbles::Nibbles;
///
/// let bytes = [0xAB, 0xCD];
/// let nibbles = Nibbles::unpack(&bytes);
/// assert_eq!(nibbles, Nibbles::from_nibbles(&[0x0A, 0x0B, 0x0C, 0x0D]));
/// assert_eq!(nibbles.to_vec(), vec![0x0A, 0x0B, 0x0C, 0x0D]);
///
/// let packed = nibbles.pack();
/// assert_eq!(&packed[..], &bytes[..]);
/// ```
#[repr(C)] // We want to preserve the order of fields in the memory layout.
#[derive(Default, Clone, Copy, Hash, PartialEq, Eq)]
#[cfg_attr(feature = "serde", derive(serde::Serialize, serde::Deserialize))]
#[cfg_attr(feature = "arbitrary", derive(arbitrary::Arbitrary))]
pub struct Nibbles {
    /// Nibbles length.
    // This field goes first, because the derived implementation of `PartialEq` compares the fields
    // in order, so we can short-circuit the comparison if the `length` field differs.
    pub(crate) length: u8,
    /// The nibbles themselves, stored as a 256-bit unsigned integer.
    pub(crate) nibbles: U256,
}

impl fmt::Debug for Nibbles {
    #[inline]
    fn fmt(&self, f: &mut fmt::Formatter<'_>) -> fmt::Result {
        if self.is_empty() {
            write!(f, "Nibbles(0x)")
        } else {
            let shifted = self.nibbles.wrapping_shr((64 - self.len()) * 4);
            write!(f, "Nibbles(0x{:0width$x})", shifted, width = self.len())
        }
    }
}

// Deriving [`Ord`] for [`Nibbles`] is not correct, because they will be compared as unsigned
// integers without accounting for length. This is incorrect, because `0x1` should be considered
// greater than `0x02`.
impl Ord for Nibbles {
    #[inline(always)]
    fn cmp(&self, other: &Self) -> Ordering {
        let self_len = self.len().div_ceil(2);
        let other_len = other.len().div_ceil(2);
        let l = cmp::min(self_len, other_len);

        // Slice to the loop iteration range to enable bound check
        // elimination in the compiler
        let lhs = &self.nibbles.as_le_slice()[U256::BYTES - l..];
        let rhs = &other.nibbles.as_le_slice()[U256::BYTES - l..];

        for i in (0..l).rev() {
            match lhs[i].cmp(&rhs[i]) {
                Ordering::Equal => (),
                non_eq => return non_eq,
            }
        }

        self.len().cmp(&other.len())
    }
}

impl PartialOrd for Nibbles {
    fn partial_cmp(&self, other: &Self) -> Option<Ordering> {
        Some(self.cmp(other))
    }
}

impl Index<usize> for Nibbles {
    type Output = u8;

    fn index(&self, index: usize) -> &Self::Output {
        /// List of possible nibbles to return static references.
        static NIBBLES: [u8; 16] = [0, 1, 2, 3, 4, 5, 6, 7, 8, 9, 10, 11, 12, 13, 14, 15];

        &NIBBLES[self.get_unchecked(index) as usize]
    }
}

impl FromIterator<u8> for Nibbles {
    fn from_iter<T: IntoIterator<Item = u8>>(iter: T) -> Self {
        let mut nibbles = Self::default();
        for n in iter {
            nibbles.push(n);
        }
        nibbles
    }
}

#[cfg(feature = "rlp")]
impl alloy_rlp::Encodable for Nibbles {
    #[inline]
    fn encode(&self, out: &mut dyn alloy_rlp::BufMut) {
        alloy_rlp::Encodable::encode(&self.to_vec(), out)
    }

    #[inline]
    fn length(&self) -> usize {
        let payload_length = self.length as usize;
        payload_length + alloy_rlp::length_of_length(payload_length)
    }
}

#[cfg(feature = "arbitrary")]
impl proptest::arbitrary::Arbitrary for Nibbles {
    type Parameters = proptest::collection::SizeRange;
    type Strategy = proptest::strategy::Map<
        proptest::collection::VecStrategy<core::ops::RangeInclusive<u8>>,
        fn(Vec<u8>) -> Self,
    >;

    #[inline]
    fn arbitrary_with(size: proptest::collection::SizeRange) -> Self::Strategy {
        use proptest::prelude::*;
        proptest::collection::vec(0x0..=0xf, size).prop_map(Self::from_nibbles_unchecked)
    }
}

impl Nibbles {
    /// Creates a new empty [`Nibbles`] instance.
    ///
    /// # Examples
    ///
    /// ```
    /// # use nybbles::Nibbles;
    /// let nibbles = Nibbles::new();
    /// assert_eq!(nibbles.len(), 0);
    /// ```
    #[inline]
    pub const fn new() -> Self {
        Self { length: 0, nibbles: U256::ZERO }
    }

    /// Same as [`FromIteartor`] implementation, but skips the validity check.
    pub fn from_iter_unchecked<I>(iter: I) -> Self
    where
        I: IntoIterator<Item = u8>,
    {
        let mut packed = Self::default();
        for n in iter {
            packed.push_unchecked(n);
        }
        packed
    }

    /// Creates a new [`Nibbles`] instance by copying the given bytes.
    ///
    /// # Panics
    ///
    /// Panics if the any of the bytes is not a valid nibble (`0..=0x0f`).
    ///
    /// # Examples
    ///
    /// ```
    /// # use nybbles::Nibbles;
    /// let nibbles = Nibbles::from_nibbles(&[0x0A, 0x0B, 0x0C, 0x0D]);
    /// assert_eq!(nibbles.to_vec(), vec![0x0A, 0x0B, 0x0C, 0x0D]);
    /// ```
    ///
    /// Invalid values will cause panics:
    ///
    /// ```should_panic
    /// # use nybbles::Nibbles;
    /// let nibbles = Nibbles::from_nibbles(&[0xFF]);
    /// ```
    #[inline]
    #[track_caller]
    pub fn from_nibbles<T: AsRef<[u8]>>(nibbles: T) -> Self {
        let bytes = nibbles.as_ref();
        check_nibbles(bytes);
        Self::from_iter_unchecked(bytes.iter().copied())
    }

    /// Creates a new [`Nibbles`] instance by copying the given bytes, without checking their
    /// validity.
    ///
    /// This will not unpack the bytes into nibbles, and will instead store the bytes as-is.
    ///
    /// Note that it is possible to create a [`Nibbles`] instance with invalid nibble values (i.e.
    /// values greater than 0xf) using this method. See [the type docs](Self) for more details.
    ///
    /// # Examples
    ///
    /// ```
    /// # use nybbles::Nibbles;
    /// let nibbles = Nibbles::from_nibbles_unchecked(&[0x0A, 0x0B, 0x0C, 0x0D]);
    /// assert_eq!(nibbles.to_vec(), vec![0x0A, 0x0B, 0x0C, 0x0D]);
    ///
    /// // Invalid value!
    /// let nibbles = Nibbles::from_nibbles_unchecked(&[0xFF]);
    /// assert_eq!(nibbles.to_vec(), vec![0x0F]);
    /// ```
    #[inline]
    pub fn from_nibbles_unchecked<T: AsRef<[u8]>>(nibbles: T) -> Self {
        Self::from_iter_unchecked(nibbles.as_ref().iter().copied())
    }

    /// Creates a new [`Nibbles`] instance from a byte vector, without checking its validity.
    ///
    /// This will not unpack the bytes into nibbles, and will instead store the bytes as-is.
    ///
    /// Note that it is possible to create a [`Nibbles`] instance with invalid nibble values (i.e.
    /// values greater than 0xf) using this method. See [the type docs](Self) for more details.
    ///
    /// # Examples
    ///
    /// ```
    /// # use nybbles::Nibbles;
    /// let nibbles = Nibbles::from_vec_unchecked(vec![0x0A, 0x0B, 0x0C, 0x0D]);
    /// assert_eq!(nibbles.to_vec(), vec![0x0A, 0x0B, 0x0C, 0x0D]);
    /// ```
    ///
    /// Invalid values will cause panics:
    ///
    /// ```should_panic
    /// # use nybbles::Nibbles;
    /// let nibbles = Nibbles::from_vec(vec![0xFF]);
    /// ```
    #[inline]
    #[track_caller]
    pub fn from_vec(vec: Vec<u8>) -> Self {
        check_nibbles(&vec);
        Self::from_vec_unchecked(vec)
    }

    /// Creates a new [`Nibbles`] instance from a byte vector, without checking its validity.
    ///
    /// Note that it is possible to create a [`Nibbles`] instance with invalid nibble values (i.e.
    /// values greater than 0xf) using this method. See [the type docs](Self) for more details.
    ///
    /// # Examples
    ///
    /// ```
    /// # use nybbles::Nibbles;
    /// let nibbles = Nibbles::from_vec_unchecked(vec![0x0A, 0x0B, 0x0C, 0x0D]);
    /// assert_eq!(nibbles.to_vec(), vec![0x0A, 0x0B, 0x0C, 0x0D]);
    ///
    /// // Invalid value!
    /// let nibbles = Nibbles::from_vec_unchecked(vec![0xFF]);
    /// assert_eq!(nibbles.to_vec(), vec![0x0F]);
    /// ```
    #[inline]
    pub fn from_vec_unchecked(vec: Vec<u8>) -> Self {
        Self::from_nibbles_unchecked(vec)
    }

    /// Converts a byte slice into a [`Nibbles`] instance containing the nibbles (half-bytes or 4
    /// bits) that make up the input byte data.
    ///
    /// # Panics
    ///
    /// Panics if the length of the input is greater than `usize::MAX / 2`.
    ///
    /// # Examples
    ///
    /// ```
    /// # use nybbles::Nibbles;
    /// let nibbles = Nibbles::unpack(&[0xAB, 0xCD]);
    /// assert_eq!(nibbles.to_vec(), vec![0x0A, 0x0B, 0x0C, 0x0D]);
    /// ```
    #[inline]
    pub fn unpack<T: AsRef<[u8]>>(data: T) -> Self {
        let data = data.as_ref();
        let length =
            data.len().checked_mul(2).expect("trying to unpack usize::MAX / 2 bytes") as u8;
        let mut nibbles = U256::from_be_slice(data);
        if length > 0 {
            nibbles = nibbles.wrapping_shl((64 - length as usize) * 4);
        }
        Self { length, nibbles }
    }

    /// Packs the nibbles into the given slice.
    ///
    /// This method combines each pair of consecutive nibbles into a single byte,
    /// effectively reducing the size of the data by a factor of two.
    /// If the number of nibbles is odd, the last nibble is shifted left by 4 bits and
    /// added to the packed byte vector.
    ///
    /// # Examples
    ///
    /// ```
    /// # use nybbles::Nibbles;
    /// let nibbles = Nibbles::from_nibbles(&[0x0A, 0x0B, 0x0C, 0x0D]);
    /// assert_eq!(nibbles.pack()[..], [0xAB, 0xCD]);
    /// ```
    #[inline]
    pub fn pack(&self) -> SmallVec<[u8; 32]> {
        let packed_len = self.len().div_ceil(2);
        unsafe { smallvec_with(packed_len, |out| self.pack_to_slice_unchecked(out)) }
    }

    /// Packs the nibbles into the given slice.
    ///
    /// See [`pack`](Self::pack) for more information.
    ///
    /// # Panics
    ///
    /// Panics if the slice is not at least `(self.len() + 1) / 2` bytes long.
    ///
    /// # Examples
    ///
    /// ```
    /// # use nybbles::Nibbles;
    /// let nibbles = Nibbles::from_nibbles(&[0x0A, 0x0B, 0x0C, 0x0D]);
    /// let mut packed = [0; 2];
    /// nibbles.pack_to(&mut packed);
    /// assert_eq!(packed[..], [0xAB, 0xCD]);
    /// ```
    #[inline]
    #[track_caller]
    pub fn pack_to(&self, out: &mut [u8]) {
        assert!(out.len() >= self.len().div_ceil(2));
        // SAFETY: asserted length.
        unsafe { self.pack_to_unchecked(out.as_mut_ptr()) }
    }

    /// Packs the nibbles into the given pointer.
    ///
    /// See [`pack`](Self::pack) for more information.
    ///
    /// # Safety
    ///
    /// `ptr` must be valid for at least `(self.len() + 1) / 2` bytes.
    ///
    /// # Examples
    ///
    /// ```
    /// # use nybbles::Nibbles;
    /// let nibbles = Nibbles::from_nibbles(&[0x0A, 0x0B, 0x0C, 0x0D]);
    /// let mut packed = [0; 2];
    /// // SAFETY: enough capacity.
    /// unsafe { nibbles.pack_to_unchecked(packed.as_mut_ptr()) };
    /// assert_eq!(packed[..], [0xAB, 0xCD]);
    /// ```
    #[inline]
    pub unsafe fn pack_to_unchecked(&self, ptr: *mut u8) {
        let slice = slice::from_raw_parts_mut(ptr.cast(), self.len().div_ceil(2));
        pack_to_unchecked(self, slice);
    }

    #[inline]
    pub unsafe fn pack_to_slice_unchecked(&self, out: &mut [MaybeUninit<u8>]) {
        pack_to_unchecked(self, out)
    }

    /// Converts the nibbles into a vector of nibbles.
    pub fn to_vec(&self) -> Vec<u8> {
        let mut nibbles = Vec::with_capacity(self.len());
        for i in 0..self.len() {
            nibbles.push(self.get_unchecked(i));
        }
        nibbles
    }

    /// Gets the byte at the given index by combining two consecutive nibbles.
    ///
    /// # Examples
    ///
    /// ```
    /// # use nybbles::Nibbles;
    /// let nibbles = Nibbles::from_nibbles(&[0x0A, 0x0B, 0x0C, 0x0D]);
    /// assert_eq!(nibbles.get_byte(0), Some(0xAB));
    /// assert_eq!(nibbles.get_byte(1), Some(0xBC));
    /// assert_eq!(nibbles.get_byte(2), Some(0xCD));
    /// assert_eq!(nibbles.get_byte(3), None);
    /// ```
    pub const fn get_byte(&self, i: usize) -> Option<u8> {
        if likely((i < usize::MAX) & (i.wrapping_add(1) < self.len())) {
            Some(self.get_byte_unchecked(i))
        } else {
            None
        }
    }

    /// Gets the byte at the given index by combining two consecutive nibbles.
    ///
    /// # Panics
    ///
    /// Panics if `i..i + 1` is out of bounds.
    ///
    /// # Examples
    ///
    /// ```
    /// # use nybbles::Nibbles;
    /// let nibbles = Nibbles::from_nibbles(&[0x0A, 0x0B, 0x0C, 0x0D]);
    /// // SAFETY: in range.
    /// unsafe {
    ///     assert_eq!(nibbles.get_byte_unchecked(0), 0xAB);
    ///     assert_eq!(nibbles.get_byte_unchecked(1), 0xBC);
    ///     assert_eq!(nibbles.get_byte_unchecked(2), 0xCD);
    /// }
    /// ```
    pub const fn get_byte_unchecked(&self, i: usize) -> u8 {
        self.get_unchecked(i) << 4 | self.get_unchecked(i + 1)
    }

    /// Increments the nibble sequence by one.
    #[inline]
    pub fn increment(&self) -> Option<Self> {
<<<<<<< HEAD
        let mask = INCREMENT_SLICE_MASKS[self.len()];
=======
        let mask = SLICE_MASKS[self.len()];
>>>>>>> 0aba3868
        if self.nibbles == mask {
            return None;
        }

        let mut incremented = *self;
        let add = INCREMENT_MASKS[self.len()];
        incremented.nibbles = (incremented.nibbles + add) & mask;
        Some(incremented)
    }

    /// The last element of the hex vector is used to determine whether the nibble sequence
    /// represents a leaf or an extension node. If the last element is 0x10 (16), then it's a leaf.
    #[inline]
    pub fn is_leaf(&self) -> bool {
        self.last() == Some(16)
    }

    /// Returns `true` if this nibble sequence starts with the given prefix.
    pub const fn starts_with(&self, other: &Self) -> bool {
        // If other is empty, it's a prefix of any sequence
        if other.is_empty() {
            return true;
        }

        // If other is longer than self, it can't be a prefix
        if other.len() > self.len() {
            return false;
        }

        let mut i = 0;
        while i < other.len() {
            if self.get_unchecked(i) != other.get_unchecked(i) {
                return false;
            }
            i += 1;
        }

        true
    }

    /// Returns `true` if this nibble sequence ends with the given prefix.
    pub const fn ends_with(&self, other: &Self) -> bool {
        // If other is empty, it's a prefix of any sequence
        if other.is_empty() {
            return true;
        }

        // If other is longer than self, it can't be a prefix
        if other.len() > self.len() {
            return false;
        }

        let mut i = 0;
        while i < other.len() {
            if self.get_unchecked(self.len() - i - 1) != other.get_unchecked(other.len() - i - 1) {
                return false;
            }
            i += 1;
        }

        true
    }

    /// Returns the nibble at the given index.
    pub fn get(&self, i: usize) -> Option<u8> {
        // How far from the most-significant nibble?
        let pos_from_back = self.len().checked_sub(1)?.checked_sub(i)?; // 0-based from MSB
        let limb = pos_from_back / 16; // 16 nibbles per u64 limb
        let offset = (pos_from_back % 16) * 4; // Offset bits within that limb, so we get the one we're interested in

        let word = self.nibbles.as_limbs()[limb];
        Some(((word >> offset) & 0x0F) as u8)
    }

    /// Returns the nibble at the given index.
    ///
    /// # Panics
    ///
    /// Panics if the index is out of bounds.
    pub const fn get_unchecked(&self, i: usize) -> u8 {
        let pos = 63 - i; // index from the MSB side
        let limb = pos / 16; // 16 nibbles per u64 limb
        let offset = (pos % 16) * 4; // offset bits within that limb

        let word = self.nibbles.as_limbs()[limb];
        ((word >> offset) & 0x0F) as u8
    }

    /// Sets the nibble at the given index.
    ///
    /// # Panics
    ///
    /// Panics if the index is out of bounds, or if `value` is not a valid nibble (`0..=0x0f`).
    #[inline]
    #[track_caller]
    pub fn set_at(&mut self, i: usize, value: u8) {
        assert!(value <= 0xf);
        self.set_at_unchecked(i, value);
    }

    /// Sets the nibble at the given index, without checking its validity.
    ///
    /// # Panics
    ///
    /// Panics if the index is out of bounds.
    #[inline]
    #[track_caller]
    pub fn set_at_unchecked(&mut self, i: usize, value: u8) {
        assert!(i < self.length as usize, "index out of bounds");
        let pos = 63 - i; // index from MSB
        let limb = pos / 16;
        let offset = (pos % 16) * 4;

        // SAFETY: index checked above
        let word = unsafe { self.nibbles.as_limbs_mut().get_unchecked_mut(limb) };
        *word &= !(0xF << offset);
        *word |= (value as u64) << offset;
    }

    /// Returns the first nibble of this nibble sequence.
    pub const fn first(&self) -> Option<u8> {
        if self.length == 0 {
            None
        } else {
            Some(self.get_unchecked(0))
        }
    }

    /// Returns the last nibble of this nibble sequence.
    pub const fn last(&self) -> Option<u8> {
        if self.length == 0 {
            None
        } else {
            Some(self.get_unchecked(self.length as usize - 1))
        }
    }

    /// Returns the length of the common prefix between this nibble sequence and the given.
    ///
    /// # Examples
    ///
    /// ```
    /// # use nybbles::Nibbles;
    /// let a = Nibbles::from_nibbles(&[0x0A, 0x0B, 0x0C, 0x0D, 0x0E, 0x0F]);
    /// let b = Nibbles::from_nibbles(&[0x0A, 0x0B, 0x0C, 0x0E]);
    /// assert_eq!(a.common_prefix_length(&b), 3);
    /// ```
    pub fn common_prefix_length(&self, other: &Self) -> usize {
        // Handle empty cases
        if self.is_empty() || other.is_empty() {
            return 0;
        }

        let min_len = if self.len() < other.len() { self.len() } else { other.len() };

        // Create masks to only consider the bits that are valid for both sequences
        // We need to compare only the bits corresponding to min_len nibbles
<<<<<<< HEAD
        let mask = if min_len == 64 { U256::MAX } else { U256::MAX << ((64 - min_len) * 4) };

=======
        let mask = if min_len == 64 {
            U256::MAX
        } else {
            U256::MAX << ((64 - min_len) * 4)
        };
        
>>>>>>> 0aba3868
        // Apply mask to both values and XOR to find differing bits
        let masked_self = self.nibbles & mask;
        let masked_other = other.nibbles & mask;
        let xor = masked_self ^ masked_other;
<<<<<<< HEAD

=======
        
>>>>>>> 0aba3868
        // If they're identical up to min_len, return min_len
        if xor == U256::ZERO {
            return min_len;
        }

        // Find the position of the first differing bit
        let leading_zeros = xor.leading_zeros();
<<<<<<< HEAD

        // Convert bit position to nibble position
        // Each nibble is 4 bits, and we're counting from the MSB
        let first_diff_nibble = leading_zeros as usize / 4;

        // Make sure we don't exceed min_len (should not be necessary due to masking, but for
        // safety)
=======
        
        // Convert bit position to nibble position
        // Each nibble is 4 bits, and we're counting from the MSB
        let first_diff_nibble = leading_zeros as usize / 4;
        
        // Make sure we don't exceed min_len (should not be necessary due to masking, but for safety)
>>>>>>> 0aba3868
        if first_diff_nibble >= min_len {
            min_len
        } else {
            first_diff_nibble
        }
    }

    /// Returns the total number of bits in this [`Nibbles`].
    #[inline(always)]
    const fn bit_len(&self) -> usize {
        self.length as usize * 4
<<<<<<< HEAD
    }

    /// Returns `true` if this [`Nibbles`] is empty.
    #[inline(always)]
    pub const fn is_empty(&self) -> bool {
        self.length == 0
    }

=======
    }

    /// Returns `true` if this [`Nibbles`] is empty.
    #[inline(always)]
    pub const fn is_empty(&self) -> bool {
        self.length == 0
    }

>>>>>>> 0aba3868
    /// Returns the total number of nibbles in this [`Nibbles`].
    #[inline(always)]
    pub const fn len(&self) -> usize {
        self.length as usize
    }

    /// Returns a mutable reference to the underlying [`Repr`].
    ///
    /// Note that it is possible to create invalid [`Nibbles`] instances using this method. See
    /// [the type docs](Self) for more details.
    #[inline]
    pub fn as_mut_uint_unchecked(&mut self) -> &mut Repr {
        &mut self.nibbles
    }

    /// Creates new nibbles containing the nibbles in the specified range `[start, end)`
    /// without checking bounds.
    ///
    /// # Safety
    ///
    /// This method does not verify that the provided range is valid for this nibble sequence.
    /// The caller must ensure that `start <= end` and `end <= self.len()`.
    #[inline]
    pub const fn slice_unchecked(&self, start: usize, end: usize) -> Self {
        // Fast path for empty slice
        if start == end {
            return Self::new();
        }

        // Fast path for full slice
        let slice_to_end = end == self.len();
        if start == 0 && slice_to_end {
            return *self;
        }

        let nibble_len = end - start;

<<<<<<< HEAD
        let mask = SLICE_MASKS[end][start];
        // let mask = INCREMENT_SLICE_MASKS[end].bitxor(INCREMENT_SLICE_MASKS[start]);
        let nibbles = self.nibbles.bitand(mask).wrapping_shl(start * 4);
=======
        // Optimize for common case where start == 0
        let nibbles = if start == 0 {
            // When slicing from the beginning, we only need the end mask
            // This avoids the XOR operation
            self.nibbles.bitand(SLICE_MASKS[end])
        } else {
            // For middle and to_end cases, always shift first
            let shifted = self.nibbles.wrapping_shl(start * 4);
            if slice_to_end {
                // When slicing to the end, no mask needed after shift
                shifted
            } else {
                // For middle slices, apply end mask after shift
                shifted.bitand(SLICE_MASKS[end - start])
            }
        };
>>>>>>> 0aba3868

        Self { length: nibble_len as u8, nibbles }
    }

    /// Creates new nibbles containing the nibbles in the specified range.
    ///
    /// # Panics
    ///
    /// This method will panic if the range is out of bounds for this nibble sequence.
    pub fn slice(&self, range: impl RangeBounds<usize>) -> Self {
        // Determine the start and end nibble indices from the range bounds
        let start = match range.start_bound() {
            Bound::Included(&idx) => idx,
            Bound::Excluded(&idx) => idx + 1,
            Bound::Unbounded => 0,
        };
        let end = match range.end_bound() {
            Bound::Included(&idx) => idx + 1,
            Bound::Excluded(&idx) => idx,
            Bound::Unbounded => self.len(),
        };
        assert!(start <= end, "Cannot slice with a start index greater than the end index");
        assert!(
            end <= self.len(),
            "Cannot slice with an end index greater than the length of the nibbles"
        );

        self.slice_unchecked(start, end)
    }

    /// Join two nibble sequences together.
    #[inline]
    pub const fn join(&self, other: &Self) -> Self {
        let mut new = *self;
        if other.is_empty() {
            return new;
        }

        new.nibbles = new.nibbles.bitor(other.nibbles.wrapping_shr(self.bit_len()));
        new.length += other.length;
        new
    }

    /// Pushes a nibble to the end of the current nibbles.
    ///
    /// # Panics
    ///
    /// Panics if the nibble is not a valid nibble (`0..=0x0f`).
    #[inline]
    #[track_caller]
    pub fn push(&mut self, nibble: u8) {
        assert!(nibble <= 0xf);
        self.push_unchecked(nibble);
    }

    /// Pushes a nibble to the end of the current nibbles without checking its validity.
    ///
    /// Note that it is possible to create invalid [`Nibbles`] instances using this method. See
    /// [the type docs](Self) for more details.
    pub fn push_unchecked(&mut self, nibble: u8) {
        let shift = (64 - self.length as usize - 1) * 4;
        if nibble > 0 {
            self.nibbles |= U256::from_limbs([(nibble & 0x0F) as u64, 0, 0, 0]).wrapping_shl(shift);
        }
        self.length += 1;
    }

    /// Pops a nibble from the end of the current nibbles.
    pub fn pop(&mut self) -> Option<u8> {
        if self.length == 0 {
            return None;
        }
        let shift = (64 - self.length as usize) * 4;
        let nibble = ((self.nibbles.wrapping_shr(shift).as_limbs()[0]) & 0xF) as u8;
        self.nibbles &= !(U256::from(0xF_u8) << shift);
        self.length -= 1;
        Some(nibble)
    }

    /// Extend the current nibbles with another nibbles.
    pub fn extend(&mut self, other: &Nibbles) {
        if other.is_empty() {
            return;
        }

        self.nibbles |= other.nibbles.wrapping_shr(self.bit_len());
        self.length += other.length;
    }

    /// Extend the current nibbles with another byte slice.
    ///
    /// Note that it is possible to create invalid [`Nibbles`] instances using this method. See
    /// [the type docs](Self) for more details.
    pub fn extend_from_slice(&mut self, other: &[u8]) {
        if other.is_empty() {
            return;
        }

        let len_bytes = other.len();
        let mut other = U256::from_be_slice(other);
        if len_bytes > 0 {
            other = other.wrapping_shl((32 - len_bytes) * 8);
        }
        self.nibbles |= other.wrapping_shr(self.bit_len());
        self.length += (len_bytes * 2) as u8;
    }

    /// Truncates the current nibbles to the given length.
    #[inline]
    pub fn truncate(&mut self, new_len: usize) {
        assert!(
            new_len <= self.len(),
            "Cannot truncate to a length greater than the current length"
        );
        *self = self.slice_unchecked(0, new_len);
    }

    /// Clears the current nibbles.
    #[inline]
    pub fn clear(&mut self) {
        *self = Self::new();
    }
}

/// Packs the nibbles into the given slice without checking its length.
///
/// # Safety
///
/// `out` must be valid for at least `(self.len() + 1) / 2` bytes.
#[inline]
unsafe fn pack_to_unchecked(nibbles: &Nibbles, out: &mut [MaybeUninit<u8>]) {
<<<<<<< HEAD
    let byte_len = nibbles.len().div_ceil(2);
    debug_assert!(out.len() >= byte_len);
    let ptr = out.as_mut_ptr().cast::<u8>();
    for (i, byte) in
        nibbles.nibbles.to_be_bytes::<{ U256::BYTES }>().into_iter().take(byte_len).enumerate()
    {
        ptr.add(i).write(byte);
=======
    let len = nibbles.len();
    debug_assert!(out.len() >= len.div_ceil(2));
    let ptr = out.as_mut_ptr().cast::<u8>();
    let mut i = 0;
    while i < len {
        let hi = nibbles.get_unchecked(i) << 4;
        let lo = if i + 1 < len { nibbles.get_unchecked(i + 1) } else { 0 };
        ptr.add(i / 2).write(hi | lo);
        i += 2;
>>>>>>> 0aba3868
    }
}

/// Initializes a smallvec with the given length and a closure that initializes the buffer.
///
/// Optimized version of `SmallVec::with_capacity` + `f()` + `.set_len`.
///
/// # Safety
///
/// The closure must fully initialize the buffer with the given length.
#[inline]
pub unsafe fn smallvec_with<const N: usize>(
    len: usize,
    f: impl FnOnce(&mut [MaybeUninit<u8>]),
) -> SmallVec<[u8; N]> {
    let mut buf = smallvec_with_len::<N>(len);
    f(unsafe { slice::from_raw_parts_mut(buf.as_mut_ptr().cast(), len) });
    buf
}

#[inline]
#[allow(clippy::uninit_vec)]
unsafe fn smallvec_with_len<const N: usize>(len: usize) -> SmallVec<[u8; N]> {
    if likely(len <= N) {
        SmallVec::from_buf_and_len_unchecked(MaybeUninit::<[u8; N]>::uninit(), len)
    } else {
        let mut vec = Vec::with_capacity(len);
        unsafe { vec.set_len(len) };
        SmallVec::from_vec(vec)
    }
}

#[inline]
#[track_caller]
fn check_nibbles(nibbles: &[u8]) {
    if !valid_nibbles(nibbles) {
        panic_invalid_nibbles();
    }
}

fn valid_nibbles(nibbles: &[u8]) -> bool {
    nibbles.iter().all(|&nibble| nibble <= 0xf)
}

#[cold]
#[track_caller]
const fn panic_invalid_nibbles() -> ! {
    panic!("attempted to create invalid nibbles");
}

#[cfg(test)]
mod tests {
    use super::*;

    #[test]
    fn pack() {
        let tests = [
            (&[][..], &[][..]),
            (&[0xa], &[0xa0]),
            (&[0xa, 0x0], &[0xa0]),
            (&[0xa, 0xb], &[0xab]),
            (&[0xa, 0xb, 0x2], &[0xab, 0x20]),
            (&[0xa, 0xb, 0x2, 0x0], &[0xab, 0x20]),
            (&[0xa, 0xb, 0x2, 0x7], &[0xab, 0x27]),
        ];
        for (input, expected) in tests {
            assert!(valid_nibbles(input));
            let nibbles = Nibbles::from_nibbles(input);
            let encoded = nibbles.pack();
            assert_eq!(
                &encoded[..],
                expected,
                "input: {:x?}, expected: {:x?}, got: {:x?}",
                input,
                expected,
                encoded
            );
        }
    }

    #[test]
    fn get_unchecked() {
        for len in 0..64 {
            let raw = (0..16).cycle().take(len).collect::<Vec<u8>>();
            let nibbles = Nibbles::from_nibbles(&raw);
            for (i, raw_nibble) in raw.into_iter().enumerate() {
                assert_eq!(nibbles.get_unchecked(i), raw_nibble);
            }
        }
    }

    #[test]
    fn push_pop() {
        let mut nibbles = Nibbles::new();
        nibbles.push(0x0A);
        assert_eq!(nibbles.get_unchecked(0), 0x0A);
        assert_eq!(nibbles.len(), 1);

        assert_eq!(nibbles.pop(), Some(0x0A));
        assert_eq!(nibbles.len(), 0);
    }

    #[test]
    fn get_byte() {
        let nibbles = Nibbles::from_nibbles([0x0A, 0x0B, 0x0C, 0x0D]);
        assert_eq!(nibbles.get_byte(0), Some(0xAB));
        assert_eq!(nibbles.get_byte(1), Some(0xBC));
        assert_eq!(nibbles.get_byte(2), Some(0xCD));
        assert_eq!(nibbles.get_byte(3), None);
        assert_eq!(nibbles.get_byte(usize::MAX), None);
    }

    #[test]
    fn get_byte_unchecked() {
        let nibbles = Nibbles::from_nibbles([0x0A, 0x0B, 0x0C, 0x0D]);
        assert_eq!(nibbles.get_byte_unchecked(0), 0xAB);
        assert_eq!(nibbles.get_byte_unchecked(1), 0xBC);
        assert_eq!(nibbles.get_byte_unchecked(2), 0xCD);
    }

    #[test]
    fn clone() {
        let a = Nibbles::from_nibbles([1, 2, 3]);
        #[allow(clippy::redundant_clone)]
        let b = a;
        assert_eq!(a, b);
    }

    #[test]
    fn ord() {
        // Test empty nibbles
        let nibbles1 = Nibbles::default();
        let nibbles2 = Nibbles::default();
        assert_eq!(nibbles1.cmp(&nibbles2), Ordering::Equal);

        // Test with one empty
        let nibbles1 = Nibbles::default();
        let nibbles2 = Nibbles::from_nibbles([0]);
        assert_eq!(nibbles2.cmp(&nibbles1), Ordering::Greater);

        // Test with same nibbles
        let nibbles1 = Nibbles::unpack([0x12, 0x34]);
        let nibbles2 = Nibbles::unpack([0x12, 0x34]);
        assert_eq!(nibbles1.cmp(&nibbles2), Ordering::Equal);

        // Test with different lengths
        let short = Nibbles::unpack([0x12]);
        let long = Nibbles::unpack([0x12, 0x34]);
        assert_eq!(short.cmp(&long), Ordering::Less);

        // Test with common prefix but different values
        let nibbles1 = Nibbles::unpack([0x12, 0x34]);
        let nibbles2 = Nibbles::unpack([0x12, 0x35]);
        assert_eq!(nibbles1.cmp(&nibbles2), Ordering::Less);

        // Test with differing first byte
        let nibbles1 = Nibbles::unpack([0x12, 0x34]);
        let nibbles2 = Nibbles::unpack([0x13, 0x34]);
        assert_eq!(nibbles1.cmp(&nibbles2), Ordering::Less);

        // Test with odd length nibbles
        let nibbles1 = Nibbles::unpack([0x1]);
        let nibbles2 = Nibbles::unpack([0x2]);
        assert_eq!(nibbles1.cmp(&nibbles2), Ordering::Less);

        // Test with odd and even length nibbles
        let odd = Nibbles::unpack([0x1]);
        let even = Nibbles::unpack([0x12]);
        assert_eq!(odd.cmp(&even), Ordering::Less);

        // Test with longer sequences
        let nibbles1 = Nibbles::unpack([0x12, 0x34, 0x56, 0x78]);
        let nibbles2 = Nibbles::unpack([0x12, 0x34, 0x56, 0x79]);
        assert_eq!(nibbles1.cmp(&nibbles2), Ordering::Less);

        let nibbles1 = Nibbles::from_nibbles([0x0, 0x0]);
        let nibbles2 = Nibbles::from_nibbles([0x1]);
        assert_eq!(nibbles1.cmp(&nibbles2), Ordering::Less);

        let nibbles1 = Nibbles::from_nibbles([0x1]);
        let nibbles2 = Nibbles::from_nibbles([0x0, 0x2]);
        assert_eq!(nibbles1.cmp(&nibbles2), Ordering::Greater);

        let nibbles1 = Nibbles::from_nibbles([vec![0; 61], vec![1; 1], vec![0; 1]].concat());
        let nibbles2 = Nibbles::from_nibbles([vec![0; 61], vec![1; 1], vec![0; 2]].concat());
        assert_eq!(nibbles1.cmp(&nibbles2), Ordering::Less);
    }

    #[test]
    fn starts_with() {
        let nibbles = Nibbles::from_nibbles([1, 2, 3, 4]);

        // Test empty nibbles
        let empty = Nibbles::default();
        assert!(nibbles.starts_with(&empty));
        assert!(empty.starts_with(&empty));
        assert!(!empty.starts_with(&nibbles));

        // Test with same nibbles
        assert!(nibbles.starts_with(&nibbles));

        // Test with prefix
        let prefix = Nibbles::from_nibbles([1, 2]);
        assert!(nibbles.starts_with(&prefix));
        assert!(!prefix.starts_with(&nibbles));

        // Test with different first nibble
        let different = Nibbles::from_nibbles([2, 2, 3, 4]);
        assert!(!nibbles.starts_with(&different));

        // Test with longer sequence
        let longer = Nibbles::from_nibbles([1, 2, 3, 4, 5, 6]);
        assert!(!nibbles.starts_with(&longer));

        // Test with even nibbles and odd prefix
        let even_nibbles = Nibbles::from_nibbles([1, 2, 3, 4]);
        let odd_prefix = Nibbles::from_nibbles([1, 2, 3]);
        assert!(even_nibbles.starts_with(&odd_prefix));

        // Test with odd nibbles and even prefix
        let odd_nibbles = Nibbles::from_nibbles([1, 2, 3]);
        let even_prefix = Nibbles::from_nibbles([1, 2]);
        assert!(odd_nibbles.starts_with(&even_prefix));
    }

    #[test]
    fn slice() {
        // Test with empty nibbles
        let empty = Nibbles::default();
        assert_eq!(empty.slice(..), empty);

        // Test with even number of nibbles
        let even = Nibbles::from_nibbles([0, 1, 2, 3, 4, 5]);

        // Full slice
        assert_eq!(even.slice(..), even);
        assert_eq!(even.slice(0..6), even);

        // Empty slice
        assert_eq!(even.slice(3..3), Nibbles::default());

        // Beginning slices (even start)
        assert_eq!(even.slice(0..2), Nibbles::from_iter(0..2));

        // Middle slices (even start, even end)
        assert_eq!(even.slice(2..4), Nibbles::from_iter(2..4));

        // End slices (even start)
        assert_eq!(even.slice(4..6), Nibbles::from_iter(4..6));

        // Test with odd number of nibbles
        let odd = Nibbles::from_iter(0..5);

        // Full slice
        assert_eq!(odd.slice(..), odd);
        assert_eq!(odd.slice(0..5), odd);

        // Beginning slices (odd length)
        assert_eq!(odd.slice(0..3), Nibbles::from_iter(0..3));

        // Middle slices with odd start
        assert_eq!(odd.slice(1..4), Nibbles::from_iter(1..4));

        // Middle slices with odd end
        assert_eq!(odd.slice(1..3), Nibbles::from_iter(1..3));

        // End slices (odd start)
        assert_eq!(odd.slice(2..5), Nibbles::from_iter(2..5));

        // Special cases - both odd start and end
        assert_eq!(odd.slice(1..4), Nibbles::from_iter(1..4));

        // Single nibble slices
        assert_eq!(even.slice(2..3), Nibbles::from_iter(2..3));

        assert_eq!(even.slice(3..4), Nibbles::from_iter(3..4));

        // Test with alternate syntax
        assert_eq!(even.slice(2..), Nibbles::from_iter(2..6));
        assert_eq!(even.slice(..4), Nibbles::from_iter(0..4));
        assert_eq!(even.slice(..=3), Nibbles::from_iter(0..4));

        // More complex test case with the max length array sliced at the end
        assert_eq!(
            Nibbles::from_iter((0..16).cycle().take(64)).slice(1..),
            Nibbles::from_iter((0..16).cycle().take(64).skip(1))
        );
    }

    #[test]
    fn common_prefix_length() {
        // Test with empty nibbles
        let empty = Nibbles::default();
        assert_eq!(empty.common_prefix_length(&empty), 0);

        // Test with same nibbles
        let nibbles1 = Nibbles::from_nibbles([1, 2, 3, 4]);
        let nibbles2 = Nibbles::from_nibbles([1, 2, 3, 4]);
        assert_eq!(nibbles1.common_prefix_length(&nibbles2), 4);
        assert_eq!(nibbles2.common_prefix_length(&nibbles1), 4);

        // Test with partial common prefix (byte aligned)
        let nibbles1 = Nibbles::from_nibbles([1, 2, 3, 4]);
        let nibbles2 = Nibbles::from_nibbles([1, 2, 5, 6]);
        assert_eq!(nibbles1.common_prefix_length(&nibbles2), 2);
        assert_eq!(nibbles2.common_prefix_length(&nibbles1), 2);

        // Test with partial common prefix (half-byte aligned)
        let nibbles1 = Nibbles::from_nibbles([1, 2, 3, 4]);
        let nibbles2 = Nibbles::from_nibbles([1, 2, 3, 7]);
        assert_eq!(nibbles1.common_prefix_length(&nibbles2), 3);
        assert_eq!(nibbles2.common_prefix_length(&nibbles1), 3);

        // Test with no common prefix
        let nibbles1 = Nibbles::from_nibbles([5, 6, 7, 8]);
        let nibbles2 = Nibbles::from_nibbles([1, 2, 3, 4]);
        assert_eq!(nibbles1.common_prefix_length(&nibbles2), 0);
        assert_eq!(nibbles2.common_prefix_length(&nibbles1), 0);

        // Test with different lengths but common prefix
        let nibbles1 = Nibbles::from_nibbles([1, 2, 3, 4, 5, 6]);
        let nibbles2 = Nibbles::from_nibbles([1, 2, 3]);
        assert_eq!(nibbles1.common_prefix_length(&nibbles2), 3);
        assert_eq!(nibbles2.common_prefix_length(&nibbles1), 3);

        // Test with odd number of nibbles
        let nibbles1 = Nibbles::from_nibbles([1, 2, 3]);
        let nibbles2 = Nibbles::from_nibbles([1, 2, 7]);
        assert_eq!(nibbles1.common_prefix_length(&nibbles2), 2);
        assert_eq!(nibbles2.common_prefix_length(&nibbles1), 2);

        // Test with half-byte difference in first byte
        let nibbles1 = Nibbles::from_nibbles([1, 2, 3, 4]);
        let nibbles2 = Nibbles::from_nibbles([5, 2, 3, 4]);
        assert_eq!(nibbles1.common_prefix_length(&nibbles2), 0);
        assert_eq!(nibbles2.common_prefix_length(&nibbles1), 0);

        // Test with one empty and one non-empty
        let nibbles1 = Nibbles::from_nibbles([1, 2, 3, 4]);
        assert_eq!(nibbles1.common_prefix_length(&empty), 0);
        assert_eq!(empty.common_prefix_length(&nibbles1), 0);

        // Test with longer sequences (16 nibbles)
        let nibbles1 =
            Nibbles::from_nibbles([1, 2, 3, 4, 5, 6, 7, 8, 9, 10, 11, 12, 13, 14, 15, 0]);
        let nibbles2 =
            Nibbles::from_nibbles([1, 2, 3, 4, 5, 6, 7, 8, 9, 10, 11, 12, 13, 14, 15, 1]);
        assert_eq!(nibbles1.common_prefix_length(&nibbles2), 15);
        assert_eq!(nibbles2.common_prefix_length(&nibbles1), 15);

        // Test with different lengths but same prefix (32 vs 16 nibbles)
        let nibbles1 =
            Nibbles::from_nibbles([1, 2, 3, 4, 5, 6, 7, 8, 9, 10, 11, 12, 13, 14, 15, 0]);
        let nibbles2 = Nibbles::from_nibbles([
            1, 2, 3, 4, 5, 6, 7, 8, 9, 10, 11, 12, 13, 14, 15, 0, 1, 2, 3, 4, 5, 6, 7, 8, 9, 10,
            11, 12, 13, 14, 15, 0,
        ]);
        assert_eq!(nibbles1.common_prefix_length(&nibbles2), 16);
        assert_eq!(nibbles2.common_prefix_length(&nibbles1), 16);

        // Test with very long sequences (32 nibbles) with different endings
        let nibbles1 = Nibbles::from_nibbles([
            1, 2, 3, 4, 5, 6, 7, 8, 9, 10, 11, 12, 13, 14, 15, 0, 1, 2, 3, 4, 5, 6, 7, 8, 9, 10,
            11, 12, 13, 14, 15, 0,
        ]);
        let nibbles2 = Nibbles::from_nibbles([
            1, 2, 3, 4, 5, 6, 7, 8, 9, 10, 11, 12, 13, 14, 15, 0, 1, 2, 3, 4, 5, 6, 7, 8, 9, 10,
            11, 12, 13, 14, 15, 1,
        ]);
        assert_eq!(nibbles1.common_prefix_length(&nibbles2), 31);
        assert_eq!(nibbles2.common_prefix_length(&nibbles1), 31);

        // Test with 48 nibbles with different endings
        let nibbles1 = Nibbles::from_nibbles([
            1, 2, 3, 4, 5, 6, 7, 8, 9, 10, 11, 12, 13, 14, 15, 0, 1, 2, 3, 4, 5, 6, 7, 8, 9, 10,
            11, 12, 13, 14, 15, 0, 1, 2, 3, 4, 5, 6, 7, 8, 9, 10, 11, 12, 13, 14, 15, 0,
        ]);
        let nibbles2 = Nibbles::from_nibbles([
            1, 2, 3, 4, 5, 6, 7, 8, 9, 10, 11, 12, 13, 14, 15, 0, 1, 2, 3, 4, 5, 6, 7, 8, 9, 10,
            11, 12, 13, 14, 15, 0, 1, 2, 3, 4, 5, 6, 7, 8, 9, 10, 11, 12, 13, 14, 15, 1,
        ]);
        assert_eq!(nibbles1.common_prefix_length(&nibbles2), 47);
        assert_eq!(nibbles2.common_prefix_length(&nibbles1), 47);

        // Test with 64 nibbles with different endings
        let nibbles1 = Nibbles::from_nibbles([
            1, 2, 3, 4, 5, 6, 7, 8, 9, 10, 11, 12, 13, 14, 15, 0, 1, 2, 3, 4, 5, 6, 7, 8, 9, 10,
            11, 12, 13, 14, 15, 0, 1, 2, 3, 4, 5, 6, 7, 8, 9, 10, 11, 12, 13, 14, 15, 0, 1, 2, 3,
            4, 5, 6, 7, 8, 9, 10, 11, 12, 13, 14, 15, 0,
        ]);
        let nibbles2 = Nibbles::from_nibbles([
            1, 2, 3, 4, 5, 6, 7, 8, 9, 10, 11, 12, 13, 14, 15, 0, 1, 2, 3, 4, 5, 6, 7, 8, 9, 10,
            11, 12, 13, 14, 15, 0, 1, 2, 3, 4, 5, 6, 7, 8, 9, 10, 11, 12, 13, 14, 15, 0, 1, 2, 3,
            4, 5, 6, 7, 8, 9, 10, 11, 12, 13, 14, 15, 1,
        ]);
        assert_eq!(nibbles1.common_prefix_length(&nibbles2), 63);
        assert_eq!(nibbles2.common_prefix_length(&nibbles1), 63);

        let current = Nibbles::from_nibbles([0u8; 64]);
        let path = Nibbles::from_nibbles([vec![0u8; 63], vec![2u8]].concat());
        assert_eq!(current.common_prefix_length(&path), 63);

        let current = Nibbles::from_nibbles([0u8; 63]);
        let path = Nibbles::from_nibbles([vec![0u8; 62], vec![1u8], vec![0u8]].concat());
        assert_eq!(current.common_prefix_length(&path), 62);
    }

    #[test]
    fn truncate() {
        // Test truncating empty nibbles
        let mut nibbles = Nibbles::default();
        nibbles.truncate(0);
        assert_eq!(nibbles, Nibbles::default());

        // Test truncating to zero length
        let mut nibbles = Nibbles::from_nibbles([1, 2, 3, 4]);
        nibbles.truncate(0);
        assert_eq!(nibbles, Nibbles::default());

        // Test truncating to same length (should be no-op)
        let mut nibbles = Nibbles::from_nibbles([1, 2, 3, 4]);
        nibbles.truncate(4);
        assert_eq!(nibbles, Nibbles::from_nibbles([1, 2, 3, 4]));

        // Individual nibble test with a simple 2-nibble truncation
        let mut nibbles = Nibbles::from_nibbles([1, 2, 3, 4]);
        nibbles.truncate(2);
        assert_eq!(nibbles, Nibbles::from_nibbles([1, 2]));

        // Test simple truncation
        let mut nibbles = Nibbles::from_nibbles([1, 2, 3, 4]);
        nibbles.truncate(2);
        assert_eq!(nibbles, Nibbles::from_nibbles([1, 2]));

        // Test truncating to single nibble
        let mut nibbles = Nibbles::from_nibbles([5, 6, 7, 8]);
        nibbles.truncate(1);
        assert_eq!(nibbles, Nibbles::from_nibbles([5]));
    }

    #[test]
    fn push_unchecked() {
        // Test pushing to empty nibbles
        let mut nibbles = Nibbles::default();
        nibbles.push_unchecked(0x5);
        assert_eq!(nibbles, Nibbles::from_nibbles([0x5]));

        // Test pushing a second nibble
        nibbles.push_unchecked(0xA);
        assert_eq!(nibbles, Nibbles::from_nibbles([0x5, 0xA]));

        // Test pushing multiple nibbles to build a sequence
        let mut nibbles = Nibbles::default();
        for nibble in [0x1, 0x2, 0x3, 0x4, 0x5, 0x6, 0x7, 0x8] {
            nibbles.push_unchecked(nibble);
        }
        assert_eq!(nibbles, Nibbles::from_nibbles([0x1, 0x2, 0x3, 0x4, 0x5, 0x6, 0x7, 0x8]));

        // Test pushing nibbles with values that exceed 4 bits (should be masked to 0x0F)
        let mut nibbles = Nibbles::default();
        nibbles.push_unchecked(0xFF); // Should become 0xF
        nibbles.push_unchecked(0x1A); // Should become 0xA
        nibbles.push_unchecked(0x25); // Should become 0x5
        assert_eq!(nibbles, Nibbles::from_nibbles([0xF, 0xA, 0x5]));

        // Test pushing to existing nibbles (adding to the end)
        let mut nibbles = Nibbles::from_nibbles([0x1, 0x2, 0x3]);
        nibbles.push_unchecked(0x4);
        assert_eq!(nibbles, Nibbles::from_nibbles([0x1, 0x2, 0x3, 0x4]));

        // Test boundary values (0 and 15)
        let mut nibbles = Nibbles::default();
        nibbles.push_unchecked(0x0);
        nibbles.push_unchecked(0xF);
        assert_eq!(nibbles, Nibbles::from_nibbles([0x0, 0xF]));

        // Test pushing many nibbles to verify no overflow issues
        let mut nibbles = Nibbles::default();
        let test_sequence: Vec<u8> = (0..32).map(|i| i % 16).collect();
        for &nibble in &test_sequence {
            nibbles.push_unchecked(nibble);
        }
        assert_eq!(nibbles, Nibbles::from_nibbles(test_sequence));
    }

    #[test]
    fn unpack() {
        for (test_idx, bytes) in (0..=32).map(|i| vec![0xFF; i]).enumerate() {
            let packed_nibbles = Nibbles::unpack(&bytes);
            let nibbles = Nibbles::unpack(&bytes);

            assert_eq!(
                packed_nibbles.len(),
                nibbles.len(),
                "Test case {}: Length mismatch for bytes {:?}",
                test_idx,
                bytes
            );
            assert_eq!(
                packed_nibbles.len(),
                bytes.len() * 2,
                "Test case {}: Expected length to be 2x byte length",
                test_idx
            );

            // Compare each nibble individually
            for i in 0..packed_nibbles.len() {
                assert_eq!(
                    packed_nibbles.get_unchecked(i),
                    nibbles[i],
                    "Test case {}: Nibble at index {} differs for bytes {:?}:
    Nibbles={:?}, Nibbles={:?}",
                    test_idx,
                    i,
                    bytes,
                    packed_nibbles.get_unchecked(i),
                    nibbles[i]
                );
            }
        }
    }

    #[test]
    fn increment() {
        // Test basic increment
        assert_eq!(
            Nibbles::from_nibbles([0x0, 0x0, 0x0]).increment().unwrap(),
            Nibbles::from_nibbles([0x0, 0x0, 0x1])
        );

        // Test increment with carry
        assert_eq!(
            Nibbles::from_nibbles([0x0, 0x0, 0xF]).increment().unwrap(),
            Nibbles::from_nibbles([0x0, 0x1, 0x0])
        );

        // Test multiple carries
        assert_eq!(
            Nibbles::from_nibbles([0x0, 0xF, 0xF]).increment().unwrap(),
            Nibbles::from_nibbles([0x1, 0x0, 0x0])
        );

        // Test increment from all F's except first nibble
        assert_eq!(
            Nibbles::from_nibbles([0xE, 0xF, 0xF]).increment().unwrap(),
            Nibbles::from_nibbles([0xF, 0x0, 0x0])
        );

        // Test overflow - all nibbles are 0xF
        assert_eq!(Nibbles::from_nibbles([0xF, 0xF, 0xF]).increment(), None);

        // Test empty nibbles
        assert_eq!(Nibbles::new().increment(), None);

        // Test single nibble
        assert_eq!(Nibbles::from_nibbles([0x5]).increment().unwrap(), Nibbles::from_nibbles([0x6]));

        // Test single nibble at max
        assert_eq!(Nibbles::from_nibbles([0xF]).increment(), None);

        // Test longer sequence
        assert_eq!(
            Nibbles::from_nibbles([0x1, 0x2, 0x3, 0x4, 0x5]).increment().unwrap(),
            Nibbles::from_nibbles([0x1, 0x2, 0x3, 0x4, 0x6])
        );

        // Test longer sequence with carries
        assert_eq!(
            Nibbles::from_nibbles([0x1, 0x2, 0x3, 0xF, 0xF]).increment().unwrap(),
            Nibbles::from_nibbles([0x1, 0x2, 0x4, 0x0, 0x0])
        );
    }

    #[cfg(feature = "arbitrary")]
    mod arbitrary {
        use super::*;
        use proptest::{collection::vec, prelude::*};

        proptest::proptest! {
            #[test]
            #[cfg_attr(miri, ignore = "no proptest")]
            fn pack_unpack_roundtrip(input in vec(any::<u8>(), 0..32)) {
                let nibbles = Nibbles::unpack(&input);
                prop_assert!(valid_nibbles(&nibbles.to_vec()));
                let packed = nibbles.pack();
                prop_assert_eq!(&packed[..], input);
            }
        }
    }
}<|MERGE_RESOLUTION|>--- conflicted
+++ resolved
@@ -20,31 +20,6 @@
 
 type Repr = U256;
 
-<<<<<<< HEAD
-/// This array contains bitmasks used in [`Nibbles::slice`].
-const SLICE_MASKS: [[U256; 65]; 65] = {
-    let mut masks = [[U256::ZERO; 65]; 65];
-    let mut i = 0;
-    while i <= 64 {
-        let i_mask = U256::MAX.wrapping_shl(256 - i * 4);
-        let mut j = 0;
-        while j <= 64 {
-            let j_mask = U256::MAX.wrapping_shl(256 - j * 4);
-            masks[i][j] = i_mask.bitxor(j_mask);
-            j += 1;
-        }
-        i += 1;
-    }
-    masks
-};
-
-/// This array contains bitmasks used in [`Nibbles::increment`].
-const INCREMENT_SLICE_MASKS: [U256; 65] = {
-    let mut masks = [U256::ZERO; 65];
-    let mut i = 0;
-    while i <= 64 {
-        masks[i] = U256::MAX.wrapping_shl(256 - i * 4);
-=======
 /// This array contains 65 bitmasks used in [`Nibbles::slice`].
 ///
 /// Each mask is a [`U256`] where:
@@ -58,17 +33,12 @@
     let mut i = 0;
     while i <= 64 {
         masks[i] = if i == 0 { U256::ZERO } else { U256::MAX.wrapping_shl(256 - i * 4) };
->>>>>>> 0aba3868
         i += 1;
     }
     masks
 };
 
-<<<<<<< HEAD
-/// This array contains increment masks used in [`Nibbles::increment`].
-=======
 /// This array contains 65 increment masks used in [`Nibbles::increment`].
->>>>>>> 0aba3868
 ///
 /// Each mask is a [`U256`] equal to `1 << ((64 - i) * 4)`.
 const INCREMENT_MASKS: [U256; 65] = {
@@ -501,11 +471,7 @@
     /// Increments the nibble sequence by one.
     #[inline]
     pub fn increment(&self) -> Option<Self> {
-<<<<<<< HEAD
-        let mask = INCREMENT_SLICE_MASKS[self.len()];
-=======
         let mask = SLICE_MASKS[self.len()];
->>>>>>> 0aba3868
         if self.nibbles == mask {
             return None;
         }
@@ -663,26 +629,17 @@
 
         // Create masks to only consider the bits that are valid for both sequences
         // We need to compare only the bits corresponding to min_len nibbles
-<<<<<<< HEAD
-        let mask = if min_len == 64 { U256::MAX } else { U256::MAX << ((64 - min_len) * 4) };
-
-=======
         let mask = if min_len == 64 {
             U256::MAX
         } else {
             U256::MAX << ((64 - min_len) * 4)
         };
         
->>>>>>> 0aba3868
         // Apply mask to both values and XOR to find differing bits
         let masked_self = self.nibbles & mask;
         let masked_other = other.nibbles & mask;
         let xor = masked_self ^ masked_other;
-<<<<<<< HEAD
-
-=======
         
->>>>>>> 0aba3868
         // If they're identical up to min_len, return min_len
         if xor == U256::ZERO {
             return min_len;
@@ -690,22 +647,12 @@
 
         // Find the position of the first differing bit
         let leading_zeros = xor.leading_zeros();
-<<<<<<< HEAD
-
-        // Convert bit position to nibble position
-        // Each nibble is 4 bits, and we're counting from the MSB
-        let first_diff_nibble = leading_zeros as usize / 4;
-
-        // Make sure we don't exceed min_len (should not be necessary due to masking, but for
-        // safety)
-=======
         
         // Convert bit position to nibble position
         // Each nibble is 4 bits, and we're counting from the MSB
         let first_diff_nibble = leading_zeros as usize / 4;
         
         // Make sure we don't exceed min_len (should not be necessary due to masking, but for safety)
->>>>>>> 0aba3868
         if first_diff_nibble >= min_len {
             min_len
         } else {
@@ -717,7 +664,6 @@
     #[inline(always)]
     const fn bit_len(&self) -> usize {
         self.length as usize * 4
-<<<<<<< HEAD
     }
 
     /// Returns `true` if this [`Nibbles`] is empty.
@@ -726,16 +672,6 @@
         self.length == 0
     }
 
-=======
-    }
-
-    /// Returns `true` if this [`Nibbles`] is empty.
-    #[inline(always)]
-    pub const fn is_empty(&self) -> bool {
-        self.length == 0
-    }
-
->>>>>>> 0aba3868
     /// Returns the total number of nibbles in this [`Nibbles`].
     #[inline(always)]
     pub const fn len(&self) -> usize {
@@ -773,11 +709,6 @@
 
         let nibble_len = end - start;
 
-<<<<<<< HEAD
-        let mask = SLICE_MASKS[end][start];
-        // let mask = INCREMENT_SLICE_MASKS[end].bitxor(INCREMENT_SLICE_MASKS[start]);
-        let nibbles = self.nibbles.bitand(mask).wrapping_shl(start * 4);
-=======
         // Optimize for common case where start == 0
         let nibbles = if start == 0 {
             // When slicing from the beginning, we only need the end mask
@@ -794,7 +725,6 @@
                 shifted.bitand(SLICE_MASKS[end - start])
             }
         };
->>>>>>> 0aba3868
 
         Self { length: nibble_len as u8, nibbles }
     }
@@ -926,7 +856,6 @@
 /// `out` must be valid for at least `(self.len() + 1) / 2` bytes.
 #[inline]
 unsafe fn pack_to_unchecked(nibbles: &Nibbles, out: &mut [MaybeUninit<u8>]) {
-<<<<<<< HEAD
     let byte_len = nibbles.len().div_ceil(2);
     debug_assert!(out.len() >= byte_len);
     let ptr = out.as_mut_ptr().cast::<u8>();
@@ -934,17 +863,6 @@
         nibbles.nibbles.to_be_bytes::<{ U256::BYTES }>().into_iter().take(byte_len).enumerate()
     {
         ptr.add(i).write(byte);
-=======
-    let len = nibbles.len();
-    debug_assert!(out.len() >= len.div_ceil(2));
-    let ptr = out.as_mut_ptr().cast::<u8>();
-    let mut i = 0;
-    while i < len {
-        let hi = nibbles.get_unchecked(i) << 4;
-        let lo = if i + 1 < len { nibbles.get_unchecked(i + 1) } else { 0 };
-        ptr.add(i / 2).write(hi | lo);
-        i += 2;
->>>>>>> 0aba3868
     }
 }
 
