--- conflicted
+++ resolved
@@ -620,31 +620,16 @@
 
     /// Returns the first nibble of this nibble sequence.
     pub fn first(&self) -> Option<u8> {
-<<<<<<< HEAD
-        if self.is_empty() {
-            None
-        } else {
-            Some(self.get_unchecked(0))
-        }
-=======
         self.get(0)
->>>>>>> 2910c54f
     }
 
     /// Returns the last nibble of this nibble sequence.
     pub fn last(&self) -> Option<u8> {
-<<<<<<< HEAD
-        if self.is_empty() {
-            None
-        } else {
-            Some(self.get_unchecked(self.len() - 1))
-=======
         let len = self.len();
         if len == 0 {
             None
         } else {
             Some(self.get_unchecked(len - 1))
->>>>>>> 2910c54f
         }
     }
 
