--- conflicted
+++ resolved
@@ -644,7 +644,6 @@
 
         let min_len = self.len().min(other.len());
 
-<<<<<<< HEAD
         // Fast path: if both have same length and it's 64, we can skip masking
         let xor = if min_len == 64 && self.len() == other.len() {
             self.nibbles ^ other.nibbles
@@ -659,17 +658,6 @@
             masked_self ^ masked_other
         };
         
-=======
-        // Create masks to only consider the bits that are valid for both sequences
-        // We need to compare only the bits corresponding to min_len nibbles
-        let mask = if min_len == 64 { U256::MAX } else { U256::MAX << ((64 - min_len) * 4) };
-
-        // Apply mask to both values and XOR to find differing bits
-        let masked_self = self.nibbles & mask;
-        let masked_other = other.nibbles & mask;
-        let xor = masked_self ^ masked_other;
-
->>>>>>> 120527f3
         // If they're identical up to min_len, return min_len
         if xor == U256::ZERO {
             return min_len;
@@ -680,19 +668,7 @@
 
         // Convert bit position to nibble position
         // Each nibble is 4 bits, and we're counting from the MSB
-<<<<<<< HEAD
         leading_zeros as usize / 4
-=======
-        let first_diff_nibble = leading_zeros / 4;
-
-        // Make sure we don't exceed min_len (should not be necessary due to masking, but for
-        // safety)
-        if first_diff_nibble >= min_len {
-            min_len
-        } else {
-            first_diff_nibble
-        }
->>>>>>> 120527f3
     }
 
     /// Returns the total number of bits in this [`Nibbles`].
